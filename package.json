--- conflicted
+++ resolved
@@ -10,13 +10,8 @@
   "license": "ISC",
   "devDependencies": {
     "eslint": "5.15.1",
-<<<<<<< HEAD
     "mocha": "^6.1.3",
-    "prettier": "1.16.4"
-=======
-    "mocha": "^6.0.2",
     "prettier": "1.17.0"
->>>>>>> e230b1c8
   },
   "dependencies": {
     "axios": "^0.18.0",
