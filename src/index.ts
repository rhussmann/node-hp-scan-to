--- conflicted
+++ resolved
@@ -197,14 +197,13 @@
       job.binaryURL
     );
 
-    let destinationFilePath = PathHelper.getFileForPage(
+    const destinationFilePath = PathHelper.getFileForPage(
       folder,
       scanCount,
       currentPageNumber,
       program.opts().pattern,
       "jpg"
     );
-    destinationFilePath = PathHelper.makeUnique(destinationFilePath);
     const filePath = await HPApi.downloadPage(
       job.binaryURL,
       destinationFilePath
@@ -261,31 +260,30 @@
   folder: string,
   scanCount: number,
   scanJobContent: ScanContent
-): Promise<"Completed" | "Canceled"> {
+) {
   const jobUrl = await HPApi.postJob(scanJobSettings);
 
   console.log("New job created:", jobUrl);
 
-  let currentPage: ScanPage | null = null;
   let job = await HPApi.getJob(jobUrl);
   while (job.jobState !== "Completed") {
     job = await waitPrinterUntilItIsReadyToUploadOrCompleted(jobUrl);
 
     if (job.jobState == "Completed") {
-      if (currentPage != null) {
-        scanJobContent.elements.push(currentPage);
-      }
       continue;
     }
 
     if (job.jobState === "Processing") {
-      currentPage = await handleProcessingState(
+      const page = await handleProcessingState(
         job,
         inputSource,
         folder,
         scanCount,
         scanJobContent.elements.length + 1
       );
+      if (page != null) {
+        scanJobContent.elements.push(page);
+      }
     } else if (job.jobState === "Canceled") {
       console.log("Job cancelled by device");
       break;
@@ -295,9 +293,8 @@
     }
   }
   console.log(
-    `Job state: ${job.jobState}, totalPages: ${scanJobContent.elements.length}:`
-  );
-  return job.jobState;
+    `Job state: ${job.jobState}, totalPages: ${job.totalPageNumber}:`
+  );
 }
 
 async function waitScanNewPageRequest(compEventURI: string): Promise<boolean> {
@@ -333,8 +330,8 @@
   scanCount: number,
   scanJobContent: ScanContent,
   firstEvent: Event
-): Promise<"Completed" | "Canceled"> {
-  let jobState = await executeScanJob(
+) {
+  await executeScanJob(
     scanJobSettings,
     inputSource,
     folder,
@@ -343,7 +340,6 @@
   );
   let lastEvent = firstEvent;
   if (
-    jobState === "Completed" &&
     lastEvent.compEventURI &&
     inputSource !== "Adf" &&
     lastEvent.destinationURI
@@ -353,20 +349,17 @@
       lastEvent.agingStamp
     );
     if (!lastEvent.compEventURI) {
-      return jobState;
+      return;
     }
     let startNewScanJob = await waitScanNewPageRequest(lastEvent.compEventURI);
     while (startNewScanJob) {
-      jobState = await executeScanJob(
+      await executeScanJob(
         scanJobSettings,
         inputSource,
         folder,
         scanCount,
         scanJobContent
       );
-      if (jobState !== "Completed") {
-        return jobState;
-      }
       if (!lastEvent.destinationURI) {
         break;
       }
@@ -375,36 +368,25 @@
         lastEvent.agingStamp
       );
       if (!lastEvent.compEventURI) {
-        return jobState;
+        return;
       }
       startNewScanJob = await waitScanNewPageRequest(lastEvent.compEventURI);
     }
   }
-  return jobState;
 }
 
 async function mergeToPdf(
-  jobState: "Completed" | "Canceled",
   folder: string,
   scanCount: number,
   scanJobContent: ScanContent
 ) {
-  let pdfFilePath = PathHelper.getFileForScan(
+  const pdfFilePath = PathHelper.getFileForScan(
     folder,
     scanCount,
     program.opts().pattern,
     "pdf"
   );
-<<<<<<< HEAD
-  if (jobState == "Completed") {
-    await createPdfFrom(scanJobContent, pdfFilePath);
-  } else {
-    console.log(`No pdf generated because job has been cancelled`);
-  }
-=======
-  pdfFilePath = PathHelper.makeUnique(pdfFilePath);
   await createPdfFrom(scanJobContent, pdfFilePath);
->>>>>>> 6fc39170
   scanJobContent.elements.forEach((e) => fs.unlink(e.path));
   return pdfFilePath;
 }
@@ -435,7 +417,6 @@
 async function saveScan(
   event: Event,
   folder: string,
-  tempFolder: string,
   scanCount: number
 ): Promise<void> {
   if (event.compEventURI) {
@@ -453,19 +434,8 @@
   console.log("Selected shortcut: " + destination.shortcut);
 
   const contentType = destination.getContentType();
-  let toPdf: boolean;
-  let destinationFolder: string;
-  if (
-    destination.shortcut === "SavePDF" ||
-    destination.shortcut === "EmailPDF"
-  ) {
-    toPdf = true;
-    destinationFolder = tempFolder;
-    console.log(`Scan will be converted to pdf, using ${destinationFolder} as temp scan output directory for individual pages`);
-  } else {
-    toPdf = false;
-    destinationFolder = folder;
-  }
+  const toPdf =
+    destination.shortcut === "SavePDF" || destination.shortcut === "EmailPDF";
 
   const isDuplex =
     destination.scanPlexMode != null && destination.scanPlexMode != "Simplex";
@@ -484,10 +454,10 @@
 
   const scanJobContent: ScanContent = { elements: [] };
 
-  const jobState = await executeScanJobs(
+  await executeScanJobs(
     scanJobSettings,
     inputSource,
-    destinationFolder,
+    folder,
     scanCount,
     scanJobContent,
     event
@@ -498,12 +468,7 @@
   );
 
   if (toPdf) {
-    const pdfFilePath = await mergeToPdf(
-      jobState,
-      folder,
-      scanCount,
-      scanJobContent
-    );
+    const pdfFilePath = await mergeToPdf(folder, scanCount, scanJobContent);
     displayPdfScan(pdfFilePath, scanJobContent);
   } else {
     displayJpegScan(scanJobContent);
@@ -514,11 +479,6 @@
 async function init() {
   const folder = await PathHelper.getOutputFolder(program.opts().directory);
   console.log(`Target folder: ${folder}`);
-
-  const tempFolder = await PathHelper.getOutputFolder(
-    program.opts().tempDirectory
-  );
-  console.log(`Temp folder: ${tempFolder}`);
 
   let scanCount = 0;
 
@@ -534,7 +494,7 @@
 
       scanCount++;
       console.log(`Scan event captured, saving scan #${scanCount}`);
-      await saveScan(event, folder, tempFolder, scanCount);
+      await saveScan(event, folder, scanCount);
     } catch (e) {
       errorCount++;
       console.error(e);
@@ -591,10 +551,6 @@
     "Directory where scans are saved (defaults to /tmp/scan-to-pc<random>)"
   );
   program.option(
-    "-t, --temp-directory <dir>",
-    "Temp directory used for processing (defaults to /tmp/scan-to-pc<random>)"
-  );
-  program.option(
     "-p, --pattern <pattern>",
     'Pattern for filename (i.e. "scan"_dd.mm.yyyy_hh:MM:ss, without this its scanPage<number>)'
   );
@@ -602,6 +558,7 @@
   program.parse(process.argv);
 
   let ip = program.opts().address || "192.168.1.53";
+  //let ip = program.opts().address || "192.168.1.30" ;
   if (!ip) {
     ip = await findOfficejetIp();
   }
